import { Request, Response } from 'express';
import mongoose, { Types } from 'mongoose';
import listService from '../services/list.service';
import { ImportanceLevel, ListType } from '../models/List';
import { emitSocialInteraction } from '../utils/socketEmitter';

// Helper function to validate list data
const validateListData = (data: any) => {
    const errors: string[] = [];

    if (!data.name) errors.push('name is required');

    if (data.type && !Object.values(ListType).includes(data.type)) {
        errors.push(`type must be one of: ${Object.values(ListType).join(', ')}`);
    }

    if (data.importance && !Object.values(ImportanceLevel).includes(data.importance)) {
        errors.push(`importance must be one of: ${Object.values(ImportanceLevel).join(', ')}`);
    }

    if (errors.length > 0) {
        throw new Error(errors.join('; '));
    }
};

export const createList = async (req: Request, res: Response) => {
    try {
        const user: any = req.user!;
        validateListData(req.body);

        if (!req.body.profileId && !req.body.profile) {
            return res.status(400).json({ error: 'Profile ID is required' });
        }

        const list = await listService.createList(req.body, user._id, req.body.profile || req.body.profileId);
        return successResponse(res, list, 'List created successfully');
    } catch (error) {
        handleErrorResponse(error, res);
    }
};

export const getUserLists = async (req: Request, res: Response) => {
    try {
        const user: any = req.user!;
        const profileId = req.query.profileId as string || req.header('X-Profile-Id');
        
        if (!profileId) {
            return res.status(400).json({ error: 'Profile ID is required' });
        }

        const filters: any = {};

        // Apply filters from query params
        if (req.query.type) filters.type = req.query.type;
        if (req.query.importance) filters.importance = req.query.importance;
        if (req.query.relatedTask) filters.relatedTask = req.query.relatedTask;
        if (req.query.search) filters.search = req.query.search;

        const lists = await listService.getUserLists(profileId, filters);
        return successResponse(res, lists, 'Lists fetched successfully');
    } catch (error) {
        handleErrorResponse(error, res);
    }
};

export const getListById = async (req: Request, res: Response) => {
    try {
        const user: any = req.user!;
        if (!req.params.id || !mongoose.Types.ObjectId.isValid(req.params.id)) {
            return res.status(400).json({ error: 'Invalid list ID' });
        }

        const list = await listService.getListById(req.params.id);
        return successResponse(res, list, 'List fetched successfully');
    } catch (error) {
        handleErrorResponse(error, res);
    }
};

export const updateList = async (req: Request, res: Response) => {
    try {
        const user: any = req.user!;
        if (!req.params.id || !mongoose.Types.ObjectId.isValid(req.params.id)) {
            return res.status(400).json({ error: 'Invalid list ID' });
        }

        if (!req.body.profileId) {
            return res.status(400).json({ error: 'Profile ID is required' });
        }

        validateListData(req.body);

        const list = await listService.updateList(req.params.id, user._id, req.body.profileId, req.body);
        return successResponse(res, list, 'List updated successfully');
    } catch (error) {
        handleErrorResponse(error, res);
    }
};

export const deleteList = async (req: Request, res: Response) => {
    try {
        const user: any = req.user!;
        if (!req.params.id || !mongoose.Types.ObjectId.isValid(req.params.id)) {
            return res.status(400).json({ error: 'Invalid list ID' });
        }

        if (!req.body.profileId) {
            return res.status(400).json({ error: 'Profile ID is required' });
        }

        await listService.deleteList(req.params.id, user._id, req.body.profileId);
        return successResponse(res, null, 'List deleted successfully');
    } catch (error) {
        handleErrorResponse(error, res);
    }
};

export const addListItem = async (req: Request, res: Response) => {
    try {
        const user: any = req.user!;
        if (!req.params.id || !mongoose.Types.ObjectId.isValid(req.params.id)) {
            return res.status(400).json({ error: 'Invalid list ID' });
        }

        if (!req.body.profileId) {
            return res.status(400).json({ error: 'Profile ID is required' });
        }

        const itemData = {
            _id: new mongoose.Types.ObjectId(),
            profile: new Types.ObjectId(req.body.profile),
            name: req.body.name,
            isCompleted: req.body.isCompleted || false,
            createdAt: new Date(),
            completedAt: req.body.completedAt,
            assignedTo: req.body.assignedTo,
            repeat: req.body.repeat,
            reminders: req.body.reminders,
            duration: req.body.duration,
            status: req.body.status,
            subTasks: req.body.subTasks,
            attachments: req.body.attachments,
            category: req.body.category,
            notes: req.body.notes
        };
        const list = await listService.addListItem(req.params.id, user._id, req.body.profileId, itemData);
        return successResponse(res, list, 'List item added successfully');
    } catch (error) {
        handleErrorResponse(error, res);
    }
};

export const updateListItem = async (req: Request, res: Response) => {
    try {
        const user: any = req.user!;
        if (!req.params.id || !mongoose.Types.ObjectId.isValid(req.params.id)) {
            return res.status(400).json({ error: 'Invalid list ID' });
        }
        if (!req.params.itemId || !mongoose.Types.ObjectId.isValid(req.params.itemId)) {
            return res.status(400).json({ error: 'Invalid item ID' });
        }

        if (!req.body.profileId) {
            return res.status(400).json({ error: 'Profile ID is required' });
        }

        const itemIndex = parseInt(req.params.itemIndex);
        const updateData = {
            name: req.body.name,
            isCompleted: req.body.isCompleted,
            completedAt: req.body.completedAt,
            assignedTo: req.body.assignedTo,
            repeat: req.body.repeat,
            reminders: req.body.reminders,
            duration: req.body.duration,
            status: req.body.status,
            subTasks: req.body.subTasks,
            attachments: req.body.attachments,
            category: req.body.category,
            notes: req.body.notes
        };
        const list = await listService.updateListItem(
            req.params.id,
            user._id,
            req.body.profileId,
            req.params.itemId,
            updateData
        );
        return successResponse(res, list, 'List item updated successfully');
    } catch (error) {
        handleErrorResponse(error, res);
    }
};

export const deleteListItem = async (req: Request, res: Response) => {
    try {
        const user: any = req.user!;
        if (!req.params.id || !mongoose.Types.ObjectId.isValid(req.params.id)) {
            return res.status(400).json({ error: 'Invalid list ID' });
        }

        if (!req.params.itemId || !mongoose.Types.ObjectId.isValid(req.params.itemId)) {
            return res.status(400).json({ error: 'Invalid item ID' });
        }

        if (!req.body.profileId) {
            return res.status(400).json({ error: 'Profile ID is required' });
        }

        const list = await listService.deleteListItem(
            req.params.id,
            user._id,
            req.body.profileId,
            req.params.itemId
        );

        return successResponse(res, list, 'List item deleted successfully');
    } catch (error) {
        handleErrorResponse(error, res);
    }
};

export const toggleItemCompletion = async (req: Request, res: Response) => {
    try {
        const user: any = req.user!;
        const { id, itemId } = req.params;
        if (!id || !mongoose.Types.ObjectId.isValid(id)) return res.status(400).json({ error: 'Invalid list ID' });
        if (!itemId || !mongoose.Types.ObjectId.isValid(itemId)) return res.status(400).json({ error: 'Invalid item ID' });
        
        if (!req.body.profileId) {
            return res.status(400).json({ error: 'Profile ID is required' });
        }

        const list = await listService.toggleItemCompletion(id, user._id, req.body.profileId, itemId);
        return successResponse(res, list, 'Item completion status toggled successfully');
    } catch (error) { handleErrorResponse(error, res); }
};

export const addListComment = async (req: Request, res: Response) => {
    try {
        const user: any = req.user!;
        if (!req.params.id || !mongoose.Types.ObjectId.isValid(req.params.id)) {
            return res.status(400).json({ error: 'Invalid list ID' });
        }

        if (!req.body.text) {
            return res.status(400).json({ error: 'Comment text is required' });
        }

        if (!req.body.profileId) {
            return res.status(400).json({ error: 'Profile ID is required' });
        }

        const list = await listService.addListComment(
            req.params.id,
            user._id,
            req.body.profileId,
            req.body.text
        );

        // Emit social interaction
        try {
            await emitSocialInteraction(user._id, {
                type: 'comment',
                profile: new Types.ObjectId(req.body.profileId),
                targetProfile: new Types.ObjectId(list.profile?._id as Types.ObjectId),
                contentId: (list as any)._id.toString(),
                content: req.body.text
            });
        } catch (error) {
            console.error('Failed to emit social interaction:', error);
        }

        return successResponse(res, list, 'Comment added successfully');
    } catch (error) {
        handleErrorResponse(error, res);
    }
};

export const likeComment = async (req: Request, res: Response) => {
    try {
        const user: any = req.user!;
        if (!req.params.id || !mongoose.Types.ObjectId.isValid(req.params.id)) {
            return res.status(400).json({ error: 'Invalid list ID' });
        }

        if (!req.params.commentIndex || isNaN(parseInt(req.params.commentIndex))) {
            return res.status(400).json({ error: 'Invalid comment index' });
        }

        if (!req.body.profileId) {
            return res.status(400).json({ error: 'Profile ID is required' });
        }

        const commentIndex = parseInt(req.params.commentIndex);
        const list = await listService.likeComment(
            req.params.id,
            commentIndex,
            user._id,
            req.body.profileId
        );

        // Emit social interaction
        try {
            await emitSocialInteraction(user._id, {
                type: 'like',
                profile: new Types.ObjectId(req.body.profileId),
                targetProfile: new Types.ObjectId(list.profile?._id as Types.ObjectId),
                contentId: (list as any)._id.toString(),
                content: 'liked comment'
            });
        } catch (error) {
            console.error('Failed to emit social interaction:', error);
        }

        return successResponse(res, list, 'Comment liked successfully');
    } catch (error) {
        handleErrorResponse(error, res);
    }
};

export const unlikeComment = async (req: Request, res: Response) => {
    try {
        const user: any = req.user!;
        if (!req.params.id || !mongoose.Types.ObjectId.isValid(req.params.id)) {
            return res.status(400).json({ error: 'Invalid list ID' });
        }

        if (!req.params.commentIndex || isNaN(parseInt(req.params.commentIndex))) {
            return res.status(400).json({ error: 'Invalid comment index' });
        }

        if (!req.body.profileId) {
            return res.status(400).json({ error: 'Profile ID is required' });
        }

        const commentIndex = parseInt(req.params.commentIndex);
        const list = await listService.unlikeComment(
            req.params.id,
            commentIndex,
            user._id,
            req.body.profileId
        );

        return successResponse(res, list, 'Comment unliked successfully');
    } catch (error) {
        handleErrorResponse(error, res);
    }
};

export const likeList = async (req: Request, res: Response) => {
    try {
        const user: any = req.user!;
        if (!req.params.id || !mongoose.Types.ObjectId.isValid(req.params.id)) {
            return res.status(400).json({ error: 'Invalid list ID' });
        }

        if (!req.body.profileId) {
            return res.status(400).json({ error: 'Profile ID is required' });
        }

        const list = await listService.likeList(
            req.params.id,
            user._id,
            req.body.profileId
        );

        // Emit social interaction
        try {
            await emitSocialInteraction(user._id, {
                type: 'like',
                profile: new Types.ObjectId(req.body.profileId),
                targetProfile: new Types.ObjectId(list.profile?._id as Types.ObjectId),
                contentId: (list as any)._id.toString(),
                content: 'liked list'
            });
        } catch (error) {
            console.error('Failed to emit social interaction:', error);
        }

        return successResponse(res, list, 'List liked successfully');
    } catch (error) {
        handleErrorResponse(error, res);
    }
};

export const unlikeList = async (req: Request, res: Response) => {
    try {
        const user: any = req.user!;
        if (!req.params.id || !mongoose.Types.ObjectId.isValid(req.params.id)) {
            return res.status(400).json({ error: 'Invalid list ID' });
        }

        if (!req.body.profileId) {
            return res.status(400).json({ error: 'Profile ID is required' });
        }

        const list = await listService.unlikeList(
            req.params.id,
            user._id,
            req.body.profileId
        );

        return successResponse(res, list, 'List unliked successfully');
    } catch (error) {
        handleErrorResponse(error, res);
    }
};

export const assignItemToProfile = async (req: Request, res: Response) => {
    try {
        const user: any = req.user!;
        const { id, itemId } = req.params;
        const { profileId, assigneeProfileId } = req.body;
        if (!id || !mongoose.Types.ObjectId.isValid(id)) return res.status(400).json({ error: 'Invalid list ID' });
        if (itemId === undefined || !mongoose.Types.ObjectId.isValid(itemId)) return res.status(400).json({ error: 'Invalid item ID' });
        if (!profileId) return res.status(400).json({ error: 'Profile ID is required' });
        if (!assigneeProfileId) return res.status(400).json({ error: 'Assignee Profile ID is required' });
        const list = await listService.assignItemToProfile(id, user._id, profileId, itemId, assigneeProfileId);
        return successResponse(res, list, 'Item assigned to profile');
    } catch (error) { handleErrorResponse(error, res); }
};

export const addParticipant = async (req: Request, res: Response) => {
    try {
        const user: any = req.user!;
        const { id } = req.params;
        const { profileId, participantProfileId } = req.body;
        if (!id || !mongoose.Types.ObjectId.isValid(id)) return res.status(400).json({ error: 'Invalid list ID' });
        if (!profileId) return res.status(400).json({ error: 'Profile ID is required' });
        if (!participantProfileId) return res.status(400).json({ error: 'Participant Profile ID is required' });
        const list = await listService.addParticipant(id, user._id, profileId, participantProfileId);
        return successResponse(res, list, 'Participant added');
    } catch (error) { handleErrorResponse(error, res); }
};

export const removeParticipant = async (req: Request, res: Response) => {
    try {
        const user: any = req.user!;
        const { id } = req.params;
        const { profileId, participantProfileId } = req.body;
        if (!id || !mongoose.Types.ObjectId.isValid(id)) return res.status(400).json({ error: 'Invalid list ID' });
        if (!profileId) return res.status(400).json({ error: 'Profile ID is required' });
        if (!participantProfileId) return res.status(400).json({ error: 'Participant Profile ID is required' });
        const list = await listService.removeParticipant(id, user._id, profileId, participantProfileId);
        return successResponse(res, list, 'Participant removed');
    } catch (error) { handleErrorResponse(error, res); }
};

export const addAttachmentToItem = async (req: Request, res: Response) => {
    try {
        const user: any = req.user!;
        const { id, itemId } = req.params;
        const { attachment, profileId } = req.body;
        if (!id || !mongoose.Types.ObjectId.isValid(id)) return res.status(400).json({ error: 'Invalid list ID' });
        if (itemId === undefined || !mongoose.Types.ObjectId.isValid(itemId)) return res.status(400).json({ error: 'Invalid item ID' });
        if (!attachment) return res.status(400).json({ error: 'Attachment is required' });
        if (!profileId) return res.status(400).json({ error: 'Profile ID is required' });
        const list = await listService.addAttachmentToItem(id, user._id, profileId, itemId, attachment);
        return successResponse(res, list, 'Attachment added to item');
    } catch (error) { handleErrorResponse(error, res); }
};

export const removeAttachmentFromItem = async (req: Request, res: Response) => {
    try {
        const user: any = req.user!;
        const { id, itemIndex, attachmentIndex } = req.params;
        const { profileId } = req.body;
        if (!id || !mongoose.Types.ObjectId.isValid(id)) return res.status(400).json({ error: 'Invalid list ID' });
        if (itemIndex === undefined || isNaN(parseInt(itemIndex))) return res.status(400).json({ error: 'Invalid item index' });
        if (attachmentIndex === undefined || isNaN(parseInt(attachmentIndex))) return res.status(400).json({ error: 'Invalid attachment index' });
        if (!profileId) return res.status(400).json({ error: 'Profile ID is required' });
        const list = await listService.removeAttachmentFromItem(id, user._id, profileId, parseInt(itemIndex), parseInt(attachmentIndex));
        return successResponse(res, list, 'Attachment removed from item');
    } catch (error) { handleErrorResponse(error, res); }
};

export const addSubTask = async (req: Request, res: Response) => {
    try {
        const user: any = req.user!;
        const { id, itemId } = req.params;
        const { subTask, profileId } = req.body;
        if (!id || !mongoose.Types.ObjectId.isValid(id)) return res.status(400).json({ error: 'Invalid list ID' });
        if (itemId === undefined || !mongoose.Types.ObjectId.isValid(itemId)) return res.status(400).json({ error: 'Invalid item ID' });
        if (!subTask) return res.status(400).json({ error: 'Sub-task is required' });
        if (!profileId) return res.status(400).json({ error: 'Profile ID is required' });
        const list = await listService.addSubTask(id, user._id, profileId, itemId, subTask);
        return successResponse(res, list, 'Sub-task added to item');
    } catch (error) { handleErrorResponse(error, res); }
};

export const removeSubTask = async (req: Request, res: Response) => {
    try {
        const user: any = req.user!;
        const { id, itemId, subTaskId } = req.params;
        const { profileId } = req.body;
        if (!id || !mongoose.Types.ObjectId.isValid(id)) return res.status(400).json({ error: 'Invalid list ID' });
        if (!itemId || !mongoose.Types.ObjectId.isValid(itemId)) return res.status(400).json({ error: 'Invalid item ID' });
        if (!subTaskId || !mongoose.Types.ObjectId.isValid(subTaskId)) return res.status(400).json({ error: 'Invalid sub-task ID' });
        if (!profileId) return res.status(400).json({ error: 'Profile ID is required' });
        const list = await listService.removeSubTask(id, user._id, profileId, itemId, subTaskId);
        return successResponse(res, list, 'Sub-task removed');
    } catch (error) { handleErrorResponse(error, res); }
};

export const duplicateList = async (req: Request, res: Response) => {
    try {
        const user: any = req.user!;
        const { id } = req.params;
        const { profileId } = req.body;
        if (!id || !mongoose.Types.ObjectId.isValid(id)) return res.status(400).json({ error: 'Invalid list ID' });
        if (!profileId) return res.status(400).json({ error: 'Profile ID is required' });
        const newList = await listService.duplicateList(id, user._id, profileId);
        return successResponse(res, newList, 'List duplicated successfully');
    } catch (error) { handleErrorResponse(error, res); }
};

export const checkAllItems = async (req: Request, res: Response) => {
    try {
        const user: any = req.user!;
        const { id } = req.params;
        const { profileId } = req.body;
        if (!id || !mongoose.Types.ObjectId.isValid(id)) return res.status(400).json({ error: 'Invalid list ID' });
        if (!profileId) return res.status(400).json({ error: 'Profile ID is required' });
        const list = await listService.checkAllItems(id, user._id, profileId);
        return successResponse(res, list, 'All items marked as complete');
    } catch (error) { handleErrorResponse(error, res); }
};

export const uncheckAllItems = async (req: Request, res: Response) => {
    try {
        const user: any = req.user!;
        const { id } = req.params;
        const { profileId } = req.body;
        if (!id || !mongoose.Types.ObjectId.isValid(id)) return res.status(400).json({ error: 'Invalid list ID' });
        if (!profileId) return res.status(400).json({ error: 'Profile ID is required' });
        const list = await listService.uncheckAllItems(id, user._id, profileId);
        return successResponse(res, list, 'All items marked as incomplete');
    } catch (error) { handleErrorResponse(error, res); }
};

export const shareList = async (req: Request, res: Response) => {
    try {
        const user: any = req.user!;
        const { id } = req.params;
        const { profileId, profileIds } = req.body;
        if (!id || !mongoose.Types.ObjectId.isValid(id)) return res.status(400).json({ error: 'Invalid list ID' });
        if (!profileId) return res.status(400).json({ error: 'Profile ID is required' });
        if (!Array.isArray(profileIds) || profileIds.length === 0) return res.status(400).json({ error: 'profileIds array is required' });
        const list = await listService.shareList(id, user._id, profileId, profileIds);
        return successResponse(res, list, 'List shared successfully');
    } catch (error) { handleErrorResponse(error, res); }
};

export const toggleFavorite = async (req: Request, res: Response) => {
    try {
        const user: any = req.user!;
        if (!req.params.id || !mongoose.Types.ObjectId.isValid(req.params.id)) {
            return res.status(400).json({ error: 'Invalid list ID' });
        }

        if (!req.body.profileId) {
            return res.status(400).json({ error: 'Profile ID is required' });
        }

        const list = await listService.toggleFavorite(req.params.id, user._id, req.body.profileId);
        return successResponse(res, list, 'List favorite status toggled successfully');
    } catch (error) {
        handleErrorResponse(error, res);
    }
};

export const generateShareableLink = async (req: Request, res: Response) => {
    try {
        const user: any = req.user!;
        if (!req.params.id || !mongoose.Types.ObjectId.isValid(req.params.id)) {
            return res.status(400).json({ error: 'Invalid list ID' });
        }

        if (!req.body.profileId) {
            return res.status(400).json({ error: 'Profile ID is required' });
        }

        if (!req.body.access || !['view', 'edit'].includes(req.body.access)) {
            return res.status(400).json({ error: 'Access type must be either "view" or "edit"' });
        }

        const list = await listService.generateShareableLink(
            req.params.id,
            user._id,
            req.body.profileId,
            req.body.access
        );
        return successResponse(res, list, 'Shareable link generated successfully');
    } catch (error) {
        handleErrorResponse(error, res);
    }
};

export const disableShareableLink = async (req: Request, res: Response) => {
    try {
        const user: any = req.user!;
        if (!req.params.id || !mongoose.Types.ObjectId.isValid(req.params.id)) {
            return res.status(400).json({ error: 'Invalid list ID' });
        }

        if (!req.body.profileId) {
            return res.status(400).json({ error: 'Profile ID is required' });
        }

        const list = await listService.disableShareableLink(
            req.params.id,
            user._id,
            req.body.profileId
        );
        return successResponse(res, list, 'Shareable link disabled successfully');
    } catch (error) {
        handleErrorResponse(error, res);
    }
};

export const getListByShareableLink = async (req: Request, res: Response) => {
    try {
        const { link } = req.params;
        if (!link) {
            return res.status(400).json({ error: 'Shareable link is required' });
        }

        const accessInfo = {
<<<<<<< HEAD
            profileId: req.user?._id?.toString() || null,
=======
            profileId: (req.user as any)?._id?.toString(),
>>>>>>> 94f146fd
            ipAddress: req.ip,
            userAgent: req.headers['user-agent']
        };

        const list = await listService.getListByShareableLink(link, accessInfo);
        return successResponse(res, list, 'List fetched successfully');
    } catch (error) {
        handleErrorResponse(error, res);
    }
};

// Helper functions
function handleErrorResponse(error: unknown, res: Response) {
    if (error instanceof Error && error.message === 'Authentication required') {
        return res.status(401).json({ error: error.message });
    }

    const statusCode = error instanceof Error && error.message.includes('not found') ? 404 : 500;
    res.status(statusCode).json({
        success: false,
        error: error instanceof Error ? error.message : 'An unknown error occurred',
        ...(process.env.NODE_ENV === 'development' && { stack: error instanceof Error ? error.stack : undefined })
    });
}

function successResponse(res: Response, data: any, message: string) {
    res.status(200).json({
        message: message,
        success: true,
        data
    });
}<|MERGE_RESOLUTION|>--- conflicted
+++ resolved
@@ -627,11 +627,7 @@
         }
 
         const accessInfo = {
-<<<<<<< HEAD
-            profileId: req.user?._id?.toString() || null,
-=======
             profileId: (req.user as any)?._id?.toString(),
->>>>>>> 94f146fd
             ipAddress: req.ip,
             userAgent: req.headers['user-agent']
         };
